min-eVOLVER dpu
===
The Data Processing Module (DPU) portion of the eVOLVER code are Python scripts used to interface with the machine. This is where experimental scripts can be written, feedback loops between parameters can be programmed, or calibration files can be updated on eVOLVER.

<<<<<<< HEAD
For more information about the DPU and installation, see the [wiki](https://khalil-lab.gitbook.io/evolver/extensions/min-evolver/setup/).

## Run experimental scripts code for eVOLVER

#### Mac
```sh
python3 experiment/your_exptdir/eVOLVER.py
```

#### Windows
```sh
py experiment/your_exptdir/eVOLVER.py
```


## Start graphing tool for eVOLVER. Start in new Terminal.

NOTE: Experiment name must have 'expt' to get properly graphed. We are also moving to the GUI for graphing experiment data in real-time.

#### Mac
```sh
python3 graphing/src/manage.py runserver
```
#### Windows
```sh
py graphing/src/manage.py runserver
```


See plots locally on http://127.0.0.1:8000




## Setup before running eVOLVER for the first time

#### Mac

#### Install Homebrew

```sh
/usr/bin/ruby -e "$(curl -fsSL https://raw.githubusercontent.com/Homebrew/install/master/install)"
```

```sh
brew install openssl
brew install sqlite
```

## Install Dependencies

#### Mac
```sh
python3 setup.py install
```

#### Windows
```sh
py setup.py install
```
=======
## Installation
See the [wiki installation guide](https://khalil-lab.gitbook.io/evolver/getting-started/software-installation/dpu-installation).

## Code Structure
For more information, see the wiki page on [code structure](https://khalil-lab.gitbook.io/evolver/software/dpu-code-structure).

## Questions or Bugs?
Search the [forum](https://www.evolver.bio/c/software/dpu/10) for answers or make a post.
>>>>>>> 2453dfa3
<|MERGE_RESOLUTION|>--- conflicted
+++ resolved
@@ -2,74 +2,11 @@
 ===
 The Data Processing Module (DPU) portion of the eVOLVER code are Python scripts used to interface with the machine. This is where experimental scripts can be written, feedback loops between parameters can be programmed, or calibration files can be updated on eVOLVER.
 
-<<<<<<< HEAD
-For more information about the DPU and installation, see the [wiki](https://khalil-lab.gitbook.io/evolver/extensions/min-evolver/setup/).
-
-## Run experimental scripts code for eVOLVER
-
-#### Mac
-```sh
-python3 experiment/your_exptdir/eVOLVER.py
-```
-
-#### Windows
-```sh
-py experiment/your_exptdir/eVOLVER.py
-```
-
-
-## Start graphing tool for eVOLVER. Start in new Terminal.
-
-NOTE: Experiment name must have 'expt' to get properly graphed. We are also moving to the GUI for graphing experiment data in real-time.
-
-#### Mac
-```sh
-python3 graphing/src/manage.py runserver
-```
-#### Windows
-```sh
-py graphing/src/manage.py runserver
-```
-
-
-See plots locally on http://127.0.0.1:8000
-
-
-
-
-## Setup before running eVOLVER for the first time
-
-#### Mac
-
-#### Install Homebrew
-
-```sh
-/usr/bin/ruby -e "$(curl -fsSL https://raw.githubusercontent.com/Homebrew/install/master/install)"
-```
-
-```sh
-brew install openssl
-brew install sqlite
-```
-
-## Install Dependencies
-
-#### Mac
-```sh
-python3 setup.py install
-```
-
-#### Windows
-```sh
-py setup.py install
-```
-=======
 ## Installation
-See the [wiki installation guide](https://khalil-lab.gitbook.io/evolver/getting-started/software-installation/dpu-installation).
+See the [wiki installation guide](https://khalil-lab.gitbook.io/evolver/extensions/min-evolver/setup).
 
 ## Code Structure
 For more information, see the wiki page on [code structure](https://khalil-lab.gitbook.io/evolver/software/dpu-code-structure).
 
 ## Questions or Bugs?
-Search the [forum](https://www.evolver.bio/c/software/dpu/10) for answers or make a post.
->>>>>>> 2453dfa3
+Search the [forum](https://www.evolver.bio/c/software/dpu/10) for answers or make a post.